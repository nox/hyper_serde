[package]
name = "hyper_serde"
<<<<<<< HEAD
version = "0.6.1"
=======
version = "0.5.1"
>>>>>>> 3445cf89
authors = ["Anthony Ramine <n.oxyde@gmail.com>"]
description = "Serde support for Hyper types"
license = "MIT/Apache-2.0"
repository = "https://github.com/nox/hyper_serde"
documentation = "https://docs.rs/hyper_serde"
categories = ["encoding", "web-programming"]
keywords = ["serde", "serialization", "hyper", "cookie", "mime"]

[badges]
travis-ci = { repository = "nox/hyper_serde" }

[lib]
doctest = false

[dependencies]
cookie = {version = "0.6", default-features = false}
hyper = "0.10"
mime = "0.2"
serde = "0.9"
time = "0.1"

[dev-dependencies]
serde_test = "0.9"
time = "0.1"<|MERGE_RESOLUTION|>--- conflicted
+++ resolved
@@ -1,10 +1,6 @@
 [package]
 name = "hyper_serde"
-<<<<<<< HEAD
 version = "0.6.1"
-=======
-version = "0.5.1"
->>>>>>> 3445cf89
 authors = ["Anthony Ramine <n.oxyde@gmail.com>"]
 description = "Serde support for Hyper types"
 license = "MIT/Apache-2.0"
